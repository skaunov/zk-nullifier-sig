--- conflicted
+++ resolved
@@ -1,36 +1,19 @@
-<<<<<<< HEAD
 import {
   hashMPk,
   nullifier,
   hashMPkPowR,
   gPowR,
   c,
-  s
+  s,
+  testPublicKey,
+  testSecretKey,
+  testMessage,
+  testR,
 } from "./test_consts"
-=======
-import { getPublicKey, Point } from "@noble/secp256k1";
+
 import {
   computeAllInputs,
-  computeC,
-  computeGPowR,
-  computeHashMPk,
-  computeHashMPkPowR,
-  computeNullifer,
-  computeS,
 } from "../src";
-import { hexToUint8Array, messageToUint8Array } from "../src/utils/encoding";
-
-const testSecretKey = hexToUint8Array(
-  "519b423d715f8b581f4fa8ee59f4771a5b44c8130b4e3eacca54a56dda72b464"
-);
-
-const testPublicKey = getPublicKey(testSecretKey, true);
-
-const testR = hexToUint8Array(
-  "93b9323b629f251b8f3fc2dd11f4672c5544e8230d493eceea98a90bda789808"
-);
-const testMessage = messageToUint8Array("An example app message string");
->>>>>>> 8dee7a47
 
 describe("signals", () => {
   it("generates hash(m, pk)", () => {
@@ -72,14 +55,8 @@
   });
 
   it("generates an s signal", () => {
-<<<<<<< HEAD
-    expect(s.toString(16)).toEqual(
+    expect(s).toEqual(
       "e69f027d84cb6fe5f761e333d12e975fb190d163e8ea132d7de0bd6079ba28ca"
-=======
-    const s = computeS(testR, testSecretKey, mockC);
-    expect(s).toEqual(
-      "49d55841b8b8003b21be96c24d9d6866fe82b409edd14cdc9aacd88c17742118"
->>>>>>> 8dee7a47
     );
   });
 
@@ -106,10 +83,10 @@
       "6d017c6f63c59fa7a5b1e9a654e27d2869579f4d152131db270558fccd27b97c"
     );
     expect(c).toEqual(
-      "7da1ad3f63c6180beefd0d6a8e3c87620b54f1b1d2c8287d104da9e53b6b5524"
+      "c6a7fc2c926ddbaf20731a479fb6566f2daa5514baae5223fe3b32edbce83254"
     );
     expect(s).toEqual(
-      "49d55841b8b8003b21be96c24d9d6866fe82b409edd14cdc9aacd88c17742118"
+      "e69f027d84cb6fe5f761e333d12e975fb190d163e8ea132d7de0bd6079ba28ca"
     );
     expect(hashMPKPowR.y.toString(16)).toEqual(
       "586c43fb5c99818c564a8f80a88a65f83e3f44d3c6caf5a1a4e290b777ac56ed"
